name: Hathora Publish Container

on:
  push:
    branches:
      - main
  workflow_dispatch:

env:
  REGISTRY: ghcr.io
  IMAGE_NAME: hathora/sglang

jobs:
  build:
    runs-on: ubuntu-latest
    # Permissions to use OIDC token authentication
    permissions:
      contents: read
      id-token: write
      # Allows pushing to the GitHub Container Registry
      packages: write
    steps:
      - uses: actions/checkout@v3
      - name: Log in to GitHub Container Registry
        uses: docker/login-action@v3
        with:
          registry: ${{ env.REGISTRY }}
          username: ${{ github.actor }}
          password: ${{ secrets.GITHUB_TOKEN }}
      - uses: depot/setup-action@v1
      - uses: depot/build-push-action@v1
        with:
          project: jtz85mbvs1
          context: .
<<<<<<< HEAD
<<<<<<< Updated upstream
          file: ./Dockerfile
          push: true
          tags: ${{ steps.meta.outputs.tags }}
          labels: ${{ steps.meta.outputs.labels }}
          cache-from: type=gha
          cache-to: type=gha,mode=max
          platforms: linux/amd64

=======
          tags: ${{ env.REGISTRY }}/${{ env.IMAGE_NAME }}:${{ github.sha }}
          push: true
>>>>>>> Stashed changes
=======
          tags: ${{ env.REGISTRY }}/${{ env.IMAGE_NAME }}:${{ github.sha }}
>>>>>>> de9789ff
<|MERGE_RESOLUTION|>--- conflicted
+++ resolved
@@ -32,20 +32,5 @@
         with:
           project: jtz85mbvs1
           context: .
-<<<<<<< HEAD
-<<<<<<< Updated upstream
-          file: ./Dockerfile
-          push: true
-          tags: ${{ steps.meta.outputs.tags }}
-          labels: ${{ steps.meta.outputs.labels }}
-          cache-from: type=gha
-          cache-to: type=gha,mode=max
-          platforms: linux/amd64
-
-=======
           tags: ${{ env.REGISTRY }}/${{ env.IMAGE_NAME }}:${{ github.sha }}
-          push: true
->>>>>>> Stashed changes
-=======
-          tags: ${{ env.REGISTRY }}/${{ env.IMAGE_NAME }}:${{ github.sha }}
->>>>>>> de9789ff
+          push: true