# Copyright 2023-2024 SGLang Team
# Licensed under the Apache License, Version 2.0 (the "License");
# you may not use this file except in compliance with the License.
# You may obtain a copy of the License at
#
#     http://www.apache.org/licenses/LICENSE-2.0
#
# Unless required by applicable law or agreed to in writing, software
# distributed under the License is distributed on an "AS IS" BASIS,
# WITHOUT WARRANTIES OR CONDITIONS OF ANY KIND, either express or implied.
# See the License for the specific language governing permissions and
# limitations under the License.
# ==============================================================================
"""Utilities for Huggingface Transformers."""

import contextlib
import json
import os
import warnings
from pathlib import Path
from typing import Any, Dict, Optional, Type, Union

import torch
from huggingface_hub import snapshot_download
from transformers import (
    AutoConfig,
    AutoProcessor,
    AutoTokenizer,
    GenerationConfig,
    PretrainedConfig,
    PreTrainedTokenizer,
    PreTrainedTokenizerBase,
    PreTrainedTokenizerFast,
)
from transformers.models.auto.modeling_auto import MODEL_FOR_CAUSAL_LM_MAPPING_NAMES

from sglang.srt.configs import (
    ChatGLMConfig,
    DbrxConfig,
    DeepseekVL2Config,
    DotsOCRConfig,
    DotsVLMConfig,
    ExaoneConfig,
    FalconH1Config,
    KimiVLConfig,
    LongcatFlashConfig,
    MultiModalityConfig,
    Qwen3NextConfig,
    Step3VLConfig,
)
from sglang.srt.configs.internvl import InternVLChatConfig
from sglang.srt.connector import create_remote_connector
from sglang.srt.utils import is_remote_url, logger, lru_cache_frozenset

_CONFIG_REGISTRY: Dict[str, Type[PretrainedConfig]] = {
    ChatGLMConfig.model_type: ChatGLMConfig,
    DbrxConfig.model_type: DbrxConfig,
    ExaoneConfig.model_type: ExaoneConfig,
    DeepseekVL2Config.model_type: DeepseekVL2Config,
    MultiModalityConfig.model_type: MultiModalityConfig,
    KimiVLConfig.model_type: KimiVLConfig,
    InternVLChatConfig.model_type: InternVLChatConfig,
    Step3VLConfig.model_type: Step3VLConfig,
    LongcatFlashConfig.model_type: LongcatFlashConfig,
    Qwen3NextConfig.model_type: Qwen3NextConfig,
    FalconH1Config.model_type: FalconH1Config,
    DotsVLMConfig.model_type: DotsVLMConfig,
    DotsOCRConfig.model_type: DotsOCRConfig,
}

for name, cls in _CONFIG_REGISTRY.items():
    with contextlib.suppress(ValueError):
        AutoConfig.register(name, cls)


def download_from_hf(
    model_path: str,
    allow_patterns: Optional[Union[str, list]] = None,
):
    if os.path.exists(model_path):
        return model_path

    if not allow_patterns:
        allow_patterns = ["*.json", "*.bin", "*.model"]

    return snapshot_download(model_path, allow_patterns=allow_patterns)


def get_hf_text_config(config: PretrainedConfig):
    """Get the "sub" config relevant to llm for multi modal models.
    No op for pure text models.
    """
    if config.architectures is not None:
        class_name = config.architectures[0]
        if class_name.startswith("Llava") and class_name.endswith("ForCausalLM"):
            # We support non-hf version of llava models, so we do not want to
            # read the wrong values from the unused default text_config.
            # NOTE(HandH1998): We set `torch_dtype` of config to `torch.float16` for the weights, as
            # `torch.float16` is default used for image features in `python/sglang/srt/models/llava.py`.
            setattr(config, "torch_dtype", torch.float16)
            return config

    if hasattr(config, "text_config"):
        # The code operates under the assumption that text_config should have
        # `num_attention_heads` (among others). Assert here to fail early
        # if transformers config doesn't align with this assumption.
        assert hasattr(config.text_config, "num_attention_heads")
        return config.text_config
    if hasattr(config, "language_config"):
        return config.language_config
    if hasattr(config, "thinker_config"):
        # qwen2.5 omni
        thinker_config = config.thinker_config
        if hasattr(thinker_config, "text_config"):
            setattr(
                thinker_config.text_config,
                "torch_dtype",
                getattr(thinker_config, "torch_dtype", None),
            )
            return thinker_config.text_config
        return thinker_config
    else:
        return config


# Temporary hack for DeepSeek-V3.2 model
def _load_deepseek_v32_model(
    model_path: str,
    trust_remote_code: bool = False,
    revision: Optional[str] = None,
    **kwargs,
):
    # first get the local path
    local_path = download_from_hf(model_path)
    # then load the config file in json
    config_file = os.path.join(local_path, "config.json")
    if not os.path.exists(config_file):
        raise RuntimeError(f"Can't find config file in {local_path}.")

    with open(config_file, "r") as f:
        config_json = json.load(f)

    config_json["architectures"] = ["DeepseekV3ForCausalLM"]
    config_json["model_type"] = "deepseek_v3"

    tmp_path = os.path.join(local_path, "_tmp_config_folder")
    os.makedirs(tmp_path, exist_ok=True)

    unique_path = os.path.join(tmp_path, f"deepseek_v32_{os.getpid()}")
    with open(unique_path, "w") as f:
        json.dump(config_json, f)

    return AutoConfig.from_pretrained(
        unique_path, trust_remote_code=trust_remote_code, revision=revision, **kwargs
    )


@lru_cache_frozenset(maxsize=32)
def get_config(
    model: str,
    trust_remote_code: bool,
    revision: Optional[str] = None,
    model_override_args: Optional[dict] = None,
    **kwargs,
):
    is_gguf = check_gguf_file(model)
    if is_gguf:
        kwargs["gguf_file"] = model
        model = Path(model).parent

    if is_remote_url(model):
        # BaseConnector implements __del__() to clean up the local dir.
        # Since config files need to exist all the time, so we DO NOT use
        # with statement to avoid closing the client.
        client = create_remote_connector(model)
        client.pull_files(ignore_pattern=["*.pt", "*.safetensors", "*.bin"])
        model = client.get_local_dir()

    try:
        config = AutoConfig.from_pretrained(
            model, trust_remote_code=trust_remote_code, revision=revision, **kwargs
        )
    except ValueError as e:
<<<<<<< HEAD
        raise
=======
        if not "deepseek_v32" in str(e):
            raise e
        config = _load_deepseek_v32_model(
            model, trust_remote_code=trust_remote_code, revision=revision, **kwargs
        )

>>>>>>> 4f42c8cd
    if (
        config.architectures is not None
        and config.architectures[0] == "Phi4MMForCausalLM"
    ):
        # Phi4MMForCausalLM uses a hard-coded vision_config. See:
        # https://github.com/vllm-project/vllm/blob/6071e989df1531b59ef35568f83f7351afb0b51e/vllm/model_executor/models/phi4mm.py#L71
        # We set it here to support cases where num_attention_heads is not divisible by the TP size.
        from transformers import SiglipVisionConfig

        vision_config = {
            "hidden_size": 1152,
            "image_size": 448,
            "intermediate_size": 4304,
            "model_type": "siglip_vision_model",
            "num_attention_heads": 16,
            "num_hidden_layers": 26,  # Model is originally 27-layer, we only need the first 26 layers for feature extraction.
            "patch_size": 14,
        }
        config.vision_config = SiglipVisionConfig(**vision_config)
    text_config = get_hf_text_config(config=config)

    if isinstance(model, str) and text_config is not None:
        for key, val in text_config.__dict__.items():
            if not hasattr(config, key) and getattr(text_config, key, None) is not None:
                setattr(config, key, val)

    if config.model_type in _CONFIG_REGISTRY:
        config_class = _CONFIG_REGISTRY[config.model_type]
        config = config_class.from_pretrained(model, revision=revision)
        # NOTE(HandH1998): Qwen2VL requires `_name_or_path` attribute in `config`.
        setattr(config, "_name_or_path", model)

    if isinstance(model, str) and config.model_type == "internvl_chat":
        for key, val in config.llm_config.__dict__.items():
            if not hasattr(config, key):
                setattr(config, key, val)

    if config.model_type == "multi_modality":
        config.update({"architectures": ["MultiModalityCausalLM"]})

    if model_override_args:
        config.update(model_override_args)

    # Special architecture mapping check for GGUF models
    if is_gguf:
        if config.model_type not in MODEL_FOR_CAUSAL_LM_MAPPING_NAMES:
            raise RuntimeError(f"Can't get gguf config for {config.model_type}.")
        model_type = MODEL_FOR_CAUSAL_LM_MAPPING_NAMES[config.model_type]
        config.update({"architectures": [model_type]})

    return config


@lru_cache_frozenset(maxsize=32)
def get_generation_config(
    model: str,
    trust_remote_code: bool,
    revision: Optional[str] = None,
    **kwargs,
):
    try:
        return GenerationConfig.from_pretrained(
            model, trust_remote_code=trust_remote_code, revision=revision, **kwargs
        )
    except OSError as e:
        return None


# Qwen-1M related
def get_sparse_attention_config(
    model: str,
    sparse_attention_config_filename: str = "sparse_attention_config.json",
) -> Dict[str, Any]:
    is_local = os.path.isdir(model)
    if not is_local:
        # Download the config files.
        model = download_from_hf(model, allow_patterns=["*.json"])

    config_file = os.path.join(model, sparse_attention_config_filename)
    if not os.path.exists(config_file):
        return {}

    # Load the sparse attention config.
    with open(config_file) as f:
        config = json.load(f)
    return config


# Models don't use the same configuration key for determining the maximum
# context length.  Store them here so we can sanely check them.
# NOTE: The ordering here is important. Some models have two of these and we
# have a preference for which value gets used.
CONTEXT_LENGTH_KEYS = [
    "max_sequence_length",
    "seq_length",
    "max_seq_len",
    "model_max_length",
    "max_position_embeddings",
]


def get_context_length(config):
    """Get the context length of a model from a huggingface model configs."""
    text_config = config
    rope_scaling = getattr(text_config, "rope_scaling", None)
    if rope_scaling:
        rope_scaling_factor = rope_scaling.get("factor", 1)
        if "original_max_position_embeddings" in rope_scaling:
            rope_scaling_factor = 1
        if rope_scaling.get("rope_type", None) == "llama3":
            rope_scaling_factor = 1
    else:
        rope_scaling_factor = 1

    for key in CONTEXT_LENGTH_KEYS:
        val = getattr(text_config, key, None)
        if val is not None:
            return int(rope_scaling_factor * val)
    return 2048


# A fast LLaMA tokenizer with the pre-processed `tokenizer.json` file.
_FAST_LLAMA_TOKENIZER = "hf-internal-testing/llama-tokenizer"


def get_tokenizer(
    tokenizer_name: str,
    *args,
    tokenizer_mode: str = "auto",
    trust_remote_code: bool = False,
    tokenizer_revision: Optional[str] = None,
    **kwargs,
) -> Union[PreTrainedTokenizer, PreTrainedTokenizerFast]:
    """Gets a tokenizer for the given model name via Huggingface."""
    if tokenizer_name.endswith(".json"):
        from sglang.srt.tokenizer.tiktoken_tokenizer import TiktokenTokenizer

        return TiktokenTokenizer(tokenizer_name)

    if tokenizer_mode == "slow":
        if kwargs.get("use_fast", False):
            raise ValueError("Cannot use the fast tokenizer in slow tokenizer mode.")
        kwargs["use_fast"] = False

    # TODO(Xinyuan): Remove this once we have a proper tokenizer for Devstral
    if tokenizer_name == "mistralai/Devstral-Small-2505":
        tokenizer_name = "mistralai/Mistral-Small-3.1-24B-Instruct-2503"

    is_gguf = check_gguf_file(tokenizer_name)
    if is_gguf:
        kwargs["gguf_file"] = tokenizer_name
        tokenizer_name = Path(tokenizer_name).parent

    if is_remote_url(tokenizer_name):
        # BaseConnector implements __del__() to clean up the local dir.
        # Since config files need to exist all the time, so we DO NOT use
        # with statement to avoid closing the client.
        client = create_remote_connector(tokenizer_name)
        client.pull_files(ignore_pattern=["*.pt", "*.safetensors", "*.bin"])
        tokenizer_name = client.get_local_dir()

    try:
        tokenizer = AutoTokenizer.from_pretrained(
            tokenizer_name,
            *args,
            trust_remote_code=trust_remote_code,
            tokenizer_revision=tokenizer_revision,
            clean_up_tokenization_spaces=False,
            **kwargs,
        )
    except TypeError as e:
        # The LLaMA tokenizer causes a protobuf error in some environments.
        err_msg = (
            "Failed to load the tokenizer. If you are using a LLaMA V1 model "
            f"consider using '{_FAST_LLAMA_TOKENIZER}' instead of the "
            "original tokenizer."
        )
        raise RuntimeError(err_msg) from e
    except ValueError as e:
        # If the error pertains to the tokenizer class not existing or not
        # currently being imported, suggest using the --trust-remote-code flag.
        if not trust_remote_code and (
            "does not exist or is not currently imported." in str(e)
            or "requires you to execute the tokenizer file" in str(e)
        ):
            err_msg = (
                "Failed to load the tokenizer. If the tokenizer is a custom "
                "tokenizer not yet available in the HuggingFace transformers "
                "library, consider setting `trust_remote_code=True` in LLM "
                "or using the `--trust-remote-code` flag in the CLI."
            )
            raise RuntimeError(err_msg) from e
        else:
            raise e

    if not isinstance(tokenizer, PreTrainedTokenizerFast):
        warnings.warn(
            "Using a slow tokenizer. This might cause a significant "
            "slowdown. Consider using a fast tokenizer instead."
        )

    attach_additional_stop_token_ids(tokenizer)
    return tokenizer


# Some models doesn't have an available processor, e.g.: InternVL
def get_tokenizer_from_processor(processor):
    if isinstance(processor, PreTrainedTokenizerBase):
        return processor
    return processor.tokenizer


def get_processor(
    tokenizer_name: str,
    *args,
    tokenizer_mode: str = "auto",
    trust_remote_code: bool = False,
    tokenizer_revision: Optional[str] = None,
    use_fast: Optional[bool] = True,
    **kwargs,
):
    # pop 'revision' from kwargs if present.
    revision = kwargs.pop("revision", tokenizer_revision)

    config = AutoConfig.from_pretrained(
        tokenizer_name,
        trust_remote_code=trust_remote_code,
        revision=revision,
        **kwargs,
    )

    # fix: for Qwen2-VL and Sarashina2Vision models, inject default 'size' if not provided.
    if config.model_type in {"qwen2_vl", "sarashina2_vision"}:
        if "size" not in kwargs:
            kwargs["size"] = {"shortest_edge": 3136, "longest_edge": 1003520}

    if config.model_type not in {"llava", "clip"}:
        kwargs["use_fast"] = use_fast
    try:
        if "InternVL3_5" in tokenizer_name:
            processor = AutoTokenizer.from_pretrained(
                tokenizer_name,
                *args,
                trust_remote_code=trust_remote_code,
                revision=revision,
                **kwargs,
            )
        else:
            processor = AutoProcessor.from_pretrained(
                tokenizer_name,
                *args,
                trust_remote_code=trust_remote_code,
                revision=revision,
                **kwargs,
            )

    except ValueError as e:
        error_message = str(e)
        if "does not have a slow version" in error_message:
            logger.info(
                f"Processor {tokenizer_name} does not have a slow version. Automatically use fast version"
            )
            kwargs["use_fast"] = True
            processor = AutoProcessor.from_pretrained(
                tokenizer_name,
                *args,
                trust_remote_code=trust_remote_code,
                revision=revision,
                **kwargs,
            )
        else:
            raise e
    tokenizer = get_tokenizer_from_processor(processor)

    attach_additional_stop_token_ids(tokenizer)
    return processor


def attach_additional_stop_token_ids(tokenizer):
    # Special handling for stop token <|eom_id|> generated by llama 3 tool use.
    if "<|eom_id|>" in tokenizer.get_added_vocab():
        tokenizer.additional_stop_token_ids = set(
            [tokenizer.get_added_vocab()["<|eom_id|>"]]
        )
    else:
        tokenizer.additional_stop_token_ids = None


def check_gguf_file(model: Union[str, os.PathLike]) -> bool:
    """Check if the file is a GGUF model."""
    model = Path(model)
    if not model.is_file():
        return False
    elif model.suffix == ".gguf":
        return True

    with open(model, "rb") as f:
        header = f.read(4)
    return header == b"GGUF"<|MERGE_RESOLUTION|>--- conflicted
+++ resolved
@@ -181,16 +181,12 @@
             model, trust_remote_code=trust_remote_code, revision=revision, **kwargs
         )
     except ValueError as e:
-<<<<<<< HEAD
-        raise
-=======
         if not "deepseek_v32" in str(e):
             raise e
         config = _load_deepseek_v32_model(
             model, trust_remote_code=trust_remote_code, revision=revision, **kwargs
         )
 
->>>>>>> 4f42c8cd
     if (
         config.architectures is not None
         and config.architectures[0] == "Phi4MMForCausalLM"
